--- conflicted
+++ resolved
@@ -16,11 +16,7 @@
 package org.joda.time;
 
 import org.checkerframework.checker.index.qual.*;
-import org.checkerframework.dataflow.qual.*;
-<<<<<<< HEAD
-=======
 
->>>>>>> 9d42ad46
 /**
  * Defines a partial time that does not support every datetime field, and is
  * thus a local time.
@@ -48,7 +44,6 @@
      *
      * @return the number of fields supported
      */
-    @Pure
     @NonNegative int size();
 
     /**
@@ -58,7 +53,6 @@
      * @return the field at the specified index
      * @throws IndexOutOfBoundsException if the index is invalid
      */
-    @Pure
     DateTimeFieldType getFieldType(@NonNegative int index);
 
     /**
@@ -68,7 +62,6 @@
      * @return the field at the specified index
      * @throws IndexOutOfBoundsException if the index is invalid
      */
-    @Pure
     DateTimeField getField(@NonNegative int index);
 
     /**
@@ -78,7 +71,6 @@
      * @return the value of the field at the specified index
      * @throws IndexOutOfBoundsException if the index is invalid
      */
-    @Pure
      int getValue(@NonNegative int index);
 
     /**
@@ -89,7 +81,6 @@
      * 
      * @return the chronology, never null
      */
-    @Pure
     Chronology getChronology();
 
     /**
@@ -101,7 +92,6 @@
      * @return the value of that field
      * @throws IllegalArgumentException if the field is null or not supported
      */
-    @Pure
      int get(DateTimeFieldType field);
 
     /**
@@ -110,7 +100,6 @@
      * @param field  the field to check, may be null which returns false
      * @return true if the field is supported
      */
-    @Pure
     boolean isSupported(DateTimeFieldType field);
 
     /**
@@ -127,7 +116,6 @@
      * @param baseInstant  the instant that provides the missing fields, null means now
      * @return the combined datetime
      */
-    @Pure
     DateTime toDateTime(ReadableInstant baseInstant);
 
     //-----------------------------------------------------------------------

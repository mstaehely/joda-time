/*
 *  Copyright 2001-2013 Stephen Colebourne
 *
 *  Licensed under the Apache License, Version 2.0 (the "License");
 *  you may not use this file except in compliance with the License.
 *  You may obtain a copy of the License at
 *
 *      http://www.apache.org/licenses/LICENSE-2.0
 *
 *  Unless required by applicable law or agreed to in writing, software
 *  distributed under the License is distributed on an "AS IS" BASIS,
 *  WITHOUT WARRANTIES OR CONDITIONS OF ANY KIND, either express or implied.
 *  See the License for the specific language governing permissions and
 *  limitations under the License.
 */
package org.joda.time;

import java.io.Serializable;
import java.util.ArrayList;
import java.util.Arrays;
import java.util.List;
import java.util.Locale;

import org.joda.time.base.AbstractPartial;
import org.joda.time.field.AbstractPartialFieldProperty;
import org.joda.time.field.FieldUtils;
import org.joda.time.format.DateTimeFormat;
import org.joda.time.format.DateTimeFormatter;
import org.joda.time.format.ISODateTimeFormat;

import org.checkerframework.checker.index.qual.*;
/**
 * Partial is an immutable partial datetime supporting any set of datetime fields.
 * <p>
 * A Partial instance can be used to hold any combination of fields.
 * The instance does not contain a time zone, so any datetime is local.
 * <p>
 * A Partial can be matched against an instant using {@link #isMatch(ReadableInstant)}.
 * This method compares each field on this partial with those of the instant
 * and determines if the partial matches the instant.
 * Given this definition, an empty Partial instance represents any datetime
 * and always matches.
 * <p>
 * Calculations on Partial are performed using a {@link Chronology}.
 * This chronology is set to be in the UTC time zone for all calculations.
 * <p>
 * Each individual field can be queried in two ways:
 * <ul>
 * <li><code>get(DateTimeFieldType.monthOfYear())</code>
 * <li><code>property(DateTimeFieldType.monthOfYear()).get()</code>
 * </ul>
 * The second technique also provides access to other useful methods on the
 * field:
 * <ul>
 * <li>numeric value - <code>monthOfYear().get()</code>
 * <li>text value - <code>monthOfYear().getAsText()</code>
 * <li>short text value - <code>monthOfYear().getAsShortText()</code>
 * <li>maximum/minimum values - <code>monthOfYear().getMaximumValue()</code>
 * <li>add/subtract - <code>monthOfYear().addToCopy()</code>
 * <li>set - <code>monthOfYear().setCopy()</code>
 * </ul>
 * <p>
 * Partial is thread-safe and immutable, provided that the Chronology is as well.
 * All standard Chronology classes supplied are thread-safe and immutable.
 *
 * @author Stephen Colebourne
 * @since 1.1
 */
public final class Partial
        extends AbstractPartial
        implements ReadablePartial, Serializable {

    /** Serialization version */
    private static final long serialVersionUID = 12324121189002L;

    /** The chronology in use. */
    private final Chronology iChronology;
    /** The set of field types. */
    private final DateTimeFieldType @MinLen(0) [] iTypes;
    /** The values of each field in this partial. */
    private final int @MinLen(0) [] iValues;
    /** The formatter to use, [0] may miss some fields, [1] doesn't miss any fields. */
    private transient DateTimeFormatter @MinLen(2) [] iFormatter;

    // Constructors
    //-----------------------------------------------------------------------
    /**
     * Constructs a Partial with no fields or values, which can be considered
     * to represent any date.
     * <p>
     * This is most useful when constructing partials, for example:
     * <pre>
     * Partial p = new Partial()
     *     .with(DateTimeFieldType.dayOfWeek(), 5)
     *     .with(DateTimeFieldType.hourOfDay(), 12)
     *     .with(DateTimeFieldType.minuteOfHour(), 20);
     * </pre>
     * Note that, although this is a clean way to write code, it is fairly
     * inefficient internally.
     * <p>
     * The constructor uses the default ISO chronology.
     */
    public Partial() {
        this((Chronology) null);
    }

    /**
     * Constructs a Partial with no fields or values, which can be considered
     * to represent any date.
     * <p>
     * This is most useful when constructing partials, for example:
     * <pre>
     * Partial p = new Partial(chrono)
     *     .with(DateTimeFieldType.dayOfWeek(), 5)
     *     .with(DateTimeFieldType.hourOfDay(), 12)
     *     .with(DateTimeFieldType.minuteOfHour(), 20);
     * </pre>
     * Note that, although this is a clean way to write code, it is fairly
     * inefficient internally.
     *
     * @param chrono  the chronology, null means ISO
     */
    public Partial(Chronology chrono) {
        super();
        iChronology = DateTimeUtils.getChronology(chrono).withUTC();
        iTypes = new DateTimeFieldType[0];
        iValues = new int[0];
    }

    /**
     * Constructs a Partial with the specified field and value.
     * <p>
     * The constructor uses the default ISO chronology.
     * 
     * @param type  the single type to create the partial from, not null
     * @param value  the value to store
     * @throws IllegalArgumentException if the type or value is invalid
     */
    public Partial(DateTimeFieldType type, int value) {
        this(type, value, null);
    }

    /**
     * Constructs a Partial with the specified field and value.
     * <p>
     * The constructor uses the specified chronology.
     * 
     * @param type  the single type to create the partial from, not null
     * @param value  the value to store
     * @param chronology  the chronology, null means ISO
     * @throws IllegalArgumentException if the type or value is invalid
     */
    public Partial(DateTimeFieldType type, int value, Chronology chronology) {
        super();
        chronology = DateTimeUtils.getChronology(chronology).withUTC();
        iChronology = chronology;
        if (type == null) {
            throw new IllegalArgumentException("The field type must not be null");
        }
        iTypes = new DateTimeFieldType[] {type};
        iValues = new int[] {value};
        chronology.validate(this, iValues);
    }

    /**
     * Constructs a Partial with the specified fields and values.
     * The fields must be specified in the order largest to smallest.
     * For year and weekyear fields with equal duration, year is defined
     * as being larger than weekyear.
     * <p>
     * The constructor uses the specified chronology.
     * 
     * @param types  the types to create the partial from, not null
     * @param values  the values to store, not null
     * @throws IllegalArgumentException if the types or values are invalid
     */
    public Partial(DateTimeFieldType[] types, int[] values) {
        this(types, values, null);
    }

    /**
     * Constructs a Partial with the specified fields and values.
     * The fields must be specified in the order largest to smallest.
     * For year and weekyear fields with equal duration, year is defined
     * as being larger than weekyear.
     * <p>
     * The constructor uses the specified chronology.
     * 
     * @param types  the types to create the partial from, not null
     * @param values  the values to store, not null
     * @param chronology  the chronology, null means ISO
     * @throws IllegalArgumentException if the types or values are invalid
     */
    public Partial(DateTimeFieldType[] types, int[] values, Chronology chronology) {
        super();
        chronology = DateTimeUtils.getChronology(chronology).withUTC();
        iChronology = chronology;
        if (types == null) {
            throw new IllegalArgumentException("Types array must not be null");
        }
        if (values == null) {
            throw new IllegalArgumentException("Values array must not be null");
        }
        if (values.length != types.length) {
            throw new IllegalArgumentException("Values array must be the same length as the types array");
        }
        if (types.length == 0) {
            iTypes = types;
            iValues = values;
            return;
        }
        for (int i = 0; i < types.length; i++) {
            if (types[i] == null) {
                throw new IllegalArgumentException("Types array must not contain null: index " + i);
            }
        }
        DurationField lastUnitField = null;
        for (int i = 0; i < types.length; i++) {
            DateTimeFieldType loopType = types[i];
            DurationField loopUnitField = loopType.getDurationType().getField(iChronology);
            if (i > 0) {
                if (loopUnitField.isSupported() == false) {
                    if (lastUnitField.isSupported()) {
                        throw new IllegalArgumentException("Types array must be in order largest-smallest: " +
                                        types[i - 1].getName() + " < " + loopType.getName());
                    } else {
                        throw new IllegalArgumentException("Types array must not contain duplicate unsupported: " +
                                        types[i - 1].getName() + " and " + loopType.getName());
                    }
                }
                int compare = lastUnitField.compareTo(loopUnitField);
                if (compare < 0) {
                    throw new IllegalArgumentException("Types array must be in order largest-smallest: " +
                            types[i - 1].getName() + " < " + loopType.getName());
                } else if (compare == 0) {
                    if (lastUnitField.equals(loopUnitField)) {
                        DurationFieldType lastRangeType = types[i - 1].getRangeDurationType();
                        DurationFieldType loopRangeType = loopType.getRangeDurationType();
                        if (lastRangeType == null) {
                            if (loopRangeType == null) {
                                throw new IllegalArgumentException("Types array must not contain duplicate: " +
                                                types[i - 1].getName() + " and " + loopType.getName());
                            }
                        } else {
                            if (loopRangeType == null) {
                                throw new IllegalArgumentException("Types array must be in order largest-smallest: " +
                                        types[i - 1].getName() + " < " + loopType.getName());
                            }
                            DurationField lastRangeField = lastRangeType.getField(iChronology);
                            DurationField loopRangeField = loopRangeType.getField(iChronology);
                            if (lastRangeField.compareTo(loopRangeField) < 0) {
                                throw new IllegalArgumentException("Types array must be in order largest-smallest: " +
                                        types[i - 1].getName() + " < " + loopType.getName());
                            }
                            if (lastRangeField.compareTo(loopRangeField) == 0) {
                                throw new IllegalArgumentException("Types array must not contain duplicate: " +
                                                types[i - 1].getName() + " and " + loopType.getName());
                            }
                        }
                    } else {
                        if (lastUnitField.isSupported() && lastUnitField.getType() != DurationFieldType.YEARS_TYPE) {
                            throw new IllegalArgumentException("Types array must be in order largest-smallest," +
                                            " for year-based fields, years is defined as being largest: " +
                                            types[i - 1].getName() + " < " + loopType.getName());
                        }
                    }
                }
            }
            lastUnitField = loopUnitField;
        }
        
        iTypes = (DateTimeFieldType[]) types.clone();
        chronology.validate(this, values);
        iValues = (int[]) values.clone();
    }

    /**
     * Constructs a Partial by copying all the fields and types from
     * another partial.
     * <p>
     * This is most useful when copying from a YearMonthDay or TimeOfDay.
     */
    public Partial(ReadablePartial partial) {
        super();
        if (partial == null) {
            throw new IllegalArgumentException("The partial must not be null");
        }
        iChronology = DateTimeUtils.getChronology(partial.getChronology()).withUTC();
        iTypes = new DateTimeFieldType[partial.size()];
        iValues = new int[partial.size()];
        for (@LTLengthOf({"MonthDay.FIELD_TYPES", "YearMonth.FIELD_TYPES", "this.iTypes", "this.iValues"}) int i = 0; i < partial.size(); i++) {
            iTypes[i] = partial.getFieldType(i);
            iValues[i] = partial.getValue(i);
        }
    }

    /**
     * Constructs a Partial with the specified values.
     * This constructor assigns and performs no validation.
     * 
     * @param partial  the partial to copy
     * @param values  the values to store
     * @throws IllegalArgumentException if the types or values are invalid
     */
    Partial(Partial partial, int[] values) {
        super();
        iChronology = partial.iChronology;
        iTypes = partial.iTypes;
        iValues = values;
    }

    /**
     * Constructs a Partial with the specified chronology, fields and values.
     * This constructor assigns and performs no validation.
     * 
     * @param chronology  the chronology
     * @param types  the types to create the partial from
     * @param values  the values to store
     * @throws IllegalArgumentException if the types or values are invalid
     */
    Partial(Chronology chronology, DateTimeFieldType[] types, int[] values) {
        super();
        iChronology = chronology;
        iTypes = types;
        iValues = values;
    }

    //-----------------------------------------------------------------------
    /**
     * Gets the number of fields in this partial.
     * 
     * @return the field count
     */
    public @NonNegative int size() {
        return iTypes.length;
    }

    /**
     * Gets the chronology of the partial which is never null.
     * <p>
     * The {@link Chronology} is the calculation engine behind the partial and
     * provides conversion and validation of the fields in a particular calendar system.
     * 
     * @return the chronology, never null
     */
    public Chronology getChronology() {
        return iChronology;
    }

    /**
     * Gets the field for a specific index in the chronology specified.
     * 
     * @param index  the index to retrieve
     * @param chrono  the chronology to use
     * @return the field
     * @throws IndexOutOfBoundsException if the index is invalid
     */
    @SuppressWarnings("index:array.access.unsafe.high")
    // Result of partial/period inheritance
    // Unable to annotate this as IndexFor("iTypes") due to the abstract
    // class "AbstractPartial" which seven classes extend. Not all of those
    // classes contain the array 'iTypes' so this cannot be annotated.
    protected DateTimeField getField(@NonNegative int index, Chronology chrono) {
        return iTypes[index].getField(chrono);
    }

    /**
     * Gets the field type at the specified index.
     *
     * @param index  the index to retrieve
     * @return the field at the specified index
     * @throws IndexOutOfBoundsException if the index is invalid
     */
    @SuppressWarnings("index:array.access.unsafe.high")
    // Result of partial/period inheritance
    // Unable to annotate this as IndexFor("iTypes") due to the abstract
    // class "AbstractPartial" which seven classes extend. Not all of those
    // classes contain the array 'iTypes' so this cannot be annotated.
    public DateTimeFieldType getFieldType(@NonNegative int index) {
        return iTypes[index];
    }

    /**
     * Gets an array of the field type of each of the fields that
     * this partial supports.
     * <p>
     * The fields are returned largest to smallest.
     *
     * @return the array of field types (cloned), largest to smallest
     */
    public DateTimeFieldType[] getFieldTypes() {
        return (DateTimeFieldType[]) iTypes.clone();
    }

    //-----------------------------------------------------------------------
    /**
     * Gets the value of the field at the specified index.
     * 
     * @param index  the index
     * @return the value
     * @throws IndexOutOfBoundsException if the index is invalid
     */
    @SuppressWarnings("index:array.access.unsafe.high")
    // Result of partial/period inheritance
    // Unable to annotate this as IndexFor("iValues") due to the interface
    // "ReadablePartial" which ten classes implement. Not all of those
    // classes contain the array 'iValues' so this cannot be annotated.
    public int getValue(@NonNegative int index) {
        return iValues[index];
    }

    /**
     * Gets an array of the value of each of the fields that
     * this partial supports.
     * <p>
     * The fields are returned largest to smallest.
     * Each value corresponds to the same array index as <code>getFieldTypes()</code>
     *
     * @return the current values of each field (cloned), largest to smallest
     */
    public int[] getValues() {
        return (int[]) iValues.clone();
    }

    //-----------------------------------------------------------------------
    /**
     * Creates a new Partial instance with the specified chronology.
     * This instance is immutable and unaffected by this method call.
     * <p>
     * This method retains the values of the fields, thus the result will
     * typically refer to a different instant.
     * <p>
     * The time zone of the specified chronology is ignored, as Partial
     * operates without a time zone.
     *
     * @param newChronology  the new chronology, null means ISO
     * @return a copy of this datetime with a different chronology
     * @throws IllegalArgumentException if the values are invalid for the new chronology
     */
    public Partial withChronologyRetainFields(Chronology newChronology) {
        newChronology = DateTimeUtils.getChronology(newChronology);
        newChronology = newChronology.withUTC();
        if (newChronology == getChronology()) {
            return this;
        } else {
            Partial newPartial = new Partial(newChronology, iTypes, iValues);
            newChronology.validate(newPartial, iValues);
            return newPartial;
        }
    }

    //-----------------------------------------------------------------------
    /**
     * Gets a copy of this date with the specified field set to a new value.
     * <p>
     * If this partial did not previously support the field, the new one will.
     * Contrast this behaviour with {@link #withField(DateTimeFieldType, int)}.
     * <p>
     * For example, if the field type is <code>dayOfMonth</code> then the day
     * would be changed/added in the returned instance.
     *
     * @param fieldType  the field type to set, not null
     * @param value  the value to set
     * @return a copy of this instance with the field set
     * @throws IllegalArgumentException if the value is null or invalid
     */
    @SuppressWarnings({"index:array.access.unsafe.high", "index:argument.type.incompatible"})
    // Index arithmetic
    // Result of partial/period inheritance
    // Two warnings are suppressed here: array.access.unsafe.high and
    // argument.type.incompatible. The high array access is a result of
    // index arithmetic such as i + 1 or because the existence of the
    // array being indexed cannot be guaranteed unless the fieldType
    // parameter is non-null, and the field being searched for exists.
    // If the field does exist, the index will be unable to exceed the
    // bounds. The incompatible arguments are a result of the Index
    // Checker being unable to handle list-like objects.
    public Partial with(DateTimeFieldType fieldType, int value) {
        if (fieldType == null) {
            throw new IllegalArgumentException("The field type must not be null");
        }
        int index = indexOf(fieldType);
        if (index == -1) {
            DateTimeFieldType[] newTypes = new DateTimeFieldType[iTypes.length + 1];
            int[] newValues = new int[newTypes.length];
            
            // find correct insertion point to keep largest-smallest order
            int i = 0;
            DurationField unitField = fieldType.getDurationType().getField(iChronology);
            if (unitField.isSupported()) {
                for (; i < iTypes.length; i++) {
                    DateTimeFieldType loopType = iTypes[i];
                    DurationField loopUnitField = loopType.getDurationType().getField(iChronology);
                    if (loopUnitField.isSupported()) {
                        int compare = unitField.compareTo(loopUnitField);
                        if (compare > 0) {
                            break;
                        } else if (compare == 0) {
                            if (fieldType.getRangeDurationType() == null) {
                                break;
                            }
                            if (loopType.getRangeDurationType() == null) {
                                continue;
                            }
                            DurationField rangeField = fieldType.getRangeDurationType().getField(iChronology);
                            DurationField loopRangeField = loopType.getRangeDurationType().getField(iChronology);
                            if (rangeField.compareTo(loopRangeField) > 0) {
                                break;
                            }
                        }
                    }
                }
            }
            System.arraycopy(iTypes, 0, newTypes, 0, i);
            System.arraycopy(iValues, 0, newValues, 0, i);
            newTypes[i] = fieldType;
            newValues[i] = value;
            System.arraycopy(iTypes, i, newTypes, i + 1, newTypes.length - i - 1);
            System.arraycopy(iValues, i, newValues, i + 1, newValues.length - i - 1);
            // use public constructor to ensure full validation
            // this isn't overly efficient, but is safe
            Partial newPartial = new Partial(newTypes, newValues, iChronology);
            iChronology.validate(newPartial, newValues);
            return newPartial;
        }
        if (value == getValue(index)) {
            return this;
        }
        int[] newValues = getValues();
        newValues = getField(index).set(this, index, newValues, value);
        return new Partial(this, newValues);
    }

    /**
     * Gets a copy of this date with the specified field removed.
     * <p>
     * If this partial did not previously support the field, no error occurs.
     *
     * @param fieldType  the field type to remove, may be null
     * @return a copy of this instance with the field removed
     */
    @SuppressWarnings({"index:argument.type.incompatible", "index:array.length.negative"})
<<<<<<< HEAD
    // Index arithmetic
=======
    // Result of partial/period inheritance
>>>>>>> 4e262b2b
    // If the size of this Partial is 0, then the method will not work.
    // Otherwise, size varies but cannot be guaranteed to be non-zero,
    // and so cannot be annotated.
    public Partial without(DateTimeFieldType fieldType) {
        int index = indexOf(fieldType);
        if (index != -1) {
            DateTimeFieldType[] newTypes = new DateTimeFieldType[size() - 1];
            int[] newValues = new int[size() - 1];
            System.arraycopy(iTypes, 0, newTypes, 0, index);
            System.arraycopy(iTypes, index + 1, newTypes, index, newTypes.length - index);
            System.arraycopy(iValues, 0, newValues, 0, index);
            System.arraycopy(iValues, index + 1, newValues, index, newValues.length - index);
            Partial newPartial = new Partial(iChronology, newTypes, newValues);
            iChronology.validate(newPartial, newValues);
            return newPartial;
        }
        return this;
    }

    //-----------------------------------------------------------------------
    /**
     * Gets a copy of this Partial with the specified field set to a new value.
     * <p>
     * If this partial does not support the field, an exception is thrown.
     * Contrast this behaviour with {@link #with(DateTimeFieldType, int)}.
     * <p>
     * For example, if the field type is <code>dayOfMonth</code> then the day
     * would be changed in the returned instance if supported.
     *
     * @param fieldType  the field type to set, not null
     * @param value  the value to set
     * @return a copy of this instance with the field set
     * @throws IllegalArgumentException if the value is null or invalid
     */
    @SuppressWarnings("index:argument.type.incompatible")
    // Result of partial/period inheritance
    // Index cannot be annotated as an index for newValues as newValues
    // does not exist at the time of initialization for 'index'. Further,
    // indexOfSupported can make no guarantees about its upper bound
    // value, but is guaranteed to return the index of the field being
    // searched for if it exists.
    public Partial withField(DateTimeFieldType fieldType, int value) {
        int index = indexOfSupported(fieldType);
        if (value == getValue(index)) {
            return this;
        }
        int[] newValues = getValues();
        newValues = getField(index).set(this, index, newValues, value);
        return new Partial(this, newValues);
    }

    /**
     * Gets a copy of this Partial with the value of the specified field increased.
     * If this partial does not support the field, an exception is thrown.
     * <p>
     * If the addition is zero, then <code>this</code> is returned.
     * The addition will overflow into larger fields (eg. minute to hour).
     * However, it will not wrap around if the top maximum is reached.
     *
     * @param fieldType  the field type to add to, not null
     * @param amount  the amount to add
     * @return a copy of this instance with the field updated
     * @throws IllegalArgumentException if the value is null or invalid
     * @throws ArithmeticException if the new datetime exceeds the capacity
     */
    @SuppressWarnings("index:argument.type.incompatible")
    // Result of partial/period inheritance
    // Index cannot be annotated as an index for newValues as newValues
    // does not exist at the time of initialization for 'index'. Further,
    // indexOfSupported can make no guarantees about its upper bound
    // value, but is guaranteed to return the index of the field being
    // searched for if it exists.
    public Partial withFieldAdded(DurationFieldType fieldType, int amount) {
        int index = indexOfSupported(fieldType);
        if (amount == 0) {
            return this;
        }
        int[] newValues = getValues();
        newValues = getField(index).add(this, index, newValues, amount);
        return new Partial(this, newValues);
    }

    /**
     * Gets a copy of this Partial with the value of the specified field increased.
     * If this partial does not support the field, an exception is thrown.
     * <p>
     * If the addition is zero, then <code>this</code> is returned.
     * The addition will overflow into larger fields (eg. minute to hour).
     * If the maximum is reached, the addition will wrap.
     *
     * @param fieldType  the field type to add to, not null
     * @param amount  the amount to add
     * @return a copy of this instance with the field updated
     * @throws IllegalArgumentException if the value is null or invalid
     * @throws ArithmeticException if the new datetime exceeds the capacity
     */
    @SuppressWarnings("index:argument.type.incompatible")
    // Result of partial/period inheritance
    // Index cannot be annotated as an index for newValues as newValues
    // does not exist at the time of intialization for 'index'. Further,
    // indexOfSupported can make no guarantees about its upper bound
    // value, but is guaranteed to return the index of the field being
    // searched for if it exists.
    public Partial withFieldAddWrapped(DurationFieldType fieldType, int amount) {
        int index = indexOfSupported(fieldType);
        if (amount == 0) {
            return this;
        }
        int[] newValues = getValues();
        newValues = getField(index).addWrapPartial(this, index, newValues, amount);
        return new Partial(this, newValues);
    }

    /**
     * Gets a copy of this Partial with the specified period added.
     * <p>
     * If the addition is zero, then <code>this</code> is returned.
     * Fields in the period that aren't present in the partial are ignored.
     * <p>
     * This method is typically used to add multiple copies of complex
     * period instances. Adding one field is best achieved using the method
     * {@link #withFieldAdded(DurationFieldType, int)}.
     * 
     * @param period  the period to add to this one, null means zero
     * @param scalar  the amount of times to add, such as -1 to subtract once
     * @return a copy of this instance with the period added
     * @throws ArithmeticException if the new datetime exceeds the capacity
     */
    @SuppressWarnings("index:argument.type.incompatible")
    // Result of partial/period inheritance
    // The value of index cannot be guaranteed to be a valid index for
    // the add method, as indexOf can return -1 if the request field
    // is not supported by this partial. However, the if statement
    // guarantees that -1 will not be passed, and indexOf guarantees
    // the value of index will be valid.
    public Partial withPeriodAdded(ReadablePeriod period, int scalar) {
        if (period == null || scalar == 0) {
            return this;
        }
        int[] newValues = getValues();
        for (int i = 0; i < period.size(); i++) {
            DurationFieldType fieldType = period.getFieldType(i);
            int index = indexOf(fieldType);
            if (index >= 0) {
                newValues = getField(index).add(this, index, newValues,
                        FieldUtils.safeMultiply(period.getValue(i), scalar));
            }
        }
        return new Partial(this, newValues);
    }

    /**
     * Gets a copy of this instance with the specified period added.
     * <p>
     * If the amount is zero or null, then <code>this</code> is returned.
     *
     * @param period  the duration to add to this one, null means zero
     * @return a copy of this instance with the period added
     * @throws ArithmeticException if the new datetime exceeds the capacity of a long
     */
    public Partial plus(ReadablePeriod period) {
        return withPeriodAdded(period, 1);
    }

    /**
     * Gets a copy of this instance with the specified period take away.
     * <p>
     * If the amount is zero or null, then <code>this</code> is returned.
     *
     * @param period  the period to reduce this instant by
     * @return a copy of this instance with the period taken away
     * @throws ArithmeticException if the new datetime exceeds the capacity of a long
     */
    public Partial minus(ReadablePeriod period) {
        return withPeriodAdded(period, -1);
    }

    //-----------------------------------------------------------------------
    /**
     * Gets the property object for the specified type, which contains
     * many useful methods for getting and manipulating the partial.
     * <p>
     * See also {@link ReadablePartial#get(DateTimeFieldType)}.
     *
     * @param type  the field type to get the property for, not null
     * @return the property object
     * @throws IllegalArgumentException if the field is null or unsupported
     */
    public Property property(DateTimeFieldType type) {
        return new Property(this, indexOfSupported(type));
    }

    //-----------------------------------------------------------------------
    /**
     * Does this partial match the specified instant.
     * <p>
     * A match occurs when all the fields of this partial are the same as the
     * corresponding fields on the specified instant.
     *
     * @param instant  an instant to check against, null means now in default zone
     * @return true if this partial matches the specified instant
     */
    public boolean isMatch(ReadableInstant instant) {
        long millis = DateTimeUtils.getInstantMillis(instant);
        Chronology chrono = DateTimeUtils.getInstantChronology(instant);
        for (@LTLengthOf({"this.iTypes", "this.iValues"}) int i = 0; i < iTypes.length; i++) {
            int value = iTypes[i].getField(chrono).get(millis);
            if (value != iValues[i]) {
                return false;
            }
        }
        return true;
    }

    /**
     * Does this partial match the specified partial.
     * <p>
     * A match occurs when all the fields of this partial are the same as the
     * corresponding fields on the specified partial.
     *
     * @param partial  a partial to check against, must not be null
     * @return true if this partial matches the specified partial
     * @throws IllegalArgumentException if the partial is null
     * @throws IllegalArgumentException if the fields of the two partials do not match
     * @since 1.5
     */
    public boolean isMatch(ReadablePartial partial) {
        if (partial == null) {
            throw new IllegalArgumentException("The partial must not be null");
        }
        for (@LTLengthOf({"this.iTypes", "this.iValues"}) int i = 0; i < iTypes.length; i++) {
            int value = partial.get(iTypes[i]);
            if (value != iValues[i]) {
                return false;
            }
        }
        return true;
    }

    //-----------------------------------------------------------------------
    /**
     * Gets a formatter suitable for the fields in this partial.
     * <p>
     * If there is no appropriate ISO format, null is returned.
     * This method may return a formatter that does not display all the
     * fields of the partial. This might occur when you have overlapping
     * fields, such as dayOfWeek and dayOfMonth.
     *
     * @return a formatter suitable for the fields in this partial, null
     *  if none is suitable
     */
    public DateTimeFormatter getFormatter() {
        DateTimeFormatter[] f = iFormatter;
        if (f == null) {
            if (size() == 0) {
                return null;
            }
            f = new DateTimeFormatter[2];
            try {
                List<DateTimeFieldType> list = new ArrayList<DateTimeFieldType>(Arrays.asList(iTypes));
                f[0] = ISODateTimeFormat.forFields(list, true, false);
                if (list.size() == 0) {
                    f[1] = f[0];
                }
            } catch (IllegalArgumentException ex) {
                // ignore
            }
            iFormatter = f;
        }
        return f[0];
    }

    //-----------------------------------------------------------------------
    /**
     * Output the date in an appropriate ISO8601 format.
     * <p>
     * This method will output the partial in one of two ways.
     * If {@link #getFormatter()}
     * <p>
     * If there is no appropriate ISO format a dump of the fields is output
     * via {@link #toStringList()}.
     * 
     * @return ISO8601 formatted string
     */
    public String toString() {
        DateTimeFormatter[] f = iFormatter;
        if (f == null) {
            getFormatter();
            f = iFormatter;
            if (f == null) {
                return toStringList();
            }
        }
        DateTimeFormatter f1 = f[1];
        if (f1 == null) {
            return toStringList();
        }
        return f1.print(this);
    }

    /**
     * Gets a string version of the partial that lists all the fields.
     * <p>
     * This method exists to provide a better debugging toString than
     * the standard toString. This method lists all the fields and their
     * values in a style similar to the collections framework.
     *
     * @return a toString format that lists all the fields
     */
    public String toStringList() {
        int size = size();
        StringBuilder buf = new StringBuilder(20 * size);
        buf.append('[');
        for (@LTLengthOf({"this.iValues", "this.iTypes"}) int i = 0; i < size; i++) {
            if (i > 0) {
                buf.append(',').append(' ');
            }
            buf.append(iTypes[i].getName());
            buf.append('=');
            buf.append(iValues[i]);
        }
        buf.append(']');
        return buf.toString();
    }

    /**
     * Output the date using the specified format pattern.
     * Unsupported fields will appear as special unicode characters.
     *
     * @param pattern  the pattern specification, null means use <code>toString</code>
     * @see org.joda.time.format.DateTimeFormat
     */
    public String toString(String pattern) {
        if (pattern == null) {
            return toString();
        }
        return DateTimeFormat.forPattern(pattern).print(this);
    }

    /**
     * Output the date using the specified format pattern.
     * Unsupported fields will appear as special unicode characters.
     *
     * @param pattern  the pattern specification, null means use <code>toString</code>
     * @param locale  Locale to use, null means default
     * @see org.joda.time.format.DateTimeFormat
     */
    public String toString(String pattern, Locale locale) {
        if (pattern == null) {
            return toString();
        }
        return DateTimeFormat.forPattern(pattern).withLocale(locale).print(this);
    }

    //-----------------------------------------------------------------------
    /**
     * The property class for <code>Partial</code>.
     * <p>
     * This class binds a <code>Partial</code> to a <code>DateTimeField</code>.
     * 
     * @author Stephen Colebourne
     * @since 1.1
     */
    public static class Property extends AbstractPartialFieldProperty implements Serializable {

        /** Serialization version */
        private static final long serialVersionUID = 53278362873888L;

        /** The partial */
        private final Partial iPartial;
        /** The field index */
        private final @NonNegative int iFieldIndex;

        /**
         * Constructs a property.
         * 
         * @param partial  the partial instance
         * @param fieldIndex  the index in the partial
         */
        Property(Partial partial, @NonNegative int fieldIndex) {
            super();
            iPartial = partial;
            iFieldIndex = fieldIndex;
        }

        /**
         * Gets the field that this property uses.
         * 
         * @return the field
         */
        public DateTimeField getField() {
            return iPartial.getField(iFieldIndex);
        }

        /**
         * Gets the partial that this property belongs to.
         * 
         * @return the partial
         */
        protected ReadablePartial getReadablePartial() {
            return iPartial;
        }

        /**
         * Gets the partial that this property belongs to.
         * 
         * @return the partial
         */
        public Partial getPartial() {
            return iPartial;
        }

        /**
         * Gets the value of this field.
         * 
         * @return the field value
         */
        public int get() {
            return iPartial.getValue(iFieldIndex);
        }

        //-----------------------------------------------------------------------
        /**
         * Adds to the value of this field in a copy of this Partial.
         * <p>
         * The value will be added to this field. If the value is too large to be
         * added solely to this field then it will affect larger fields.
         * Smaller fields are unaffected.
         * <p>
         * If the result would be too large, beyond the maximum year, then an
         * IllegalArgumentException is thrown.
         * <p>
         * The Partial attached to this property is unchanged by this call.
         * Instead, a new instance is returned.
         * 
         * @param valueToAdd  the value to add to the field in the copy
         * @return a copy of the Partial with the field value changed
         * @throws IllegalArgumentException if the value isn't valid
         */
        @SuppressWarnings("index:argument.type.incompatible")
	// Result of partial/period inheritance
        // iFieldIndex cannot be annotated as an index for newValues as
        // newValues does not exist at the time of initialization of
        // iFieldIndex. The Index Checker does not currently handle
        // list like objects.
        public Partial addToCopy(int valueToAdd) {
            int[] newValues = iPartial.getValues();
            newValues = getField().add(iPartial, iFieldIndex, newValues, valueToAdd);
            return new Partial(iPartial, newValues);
        }

        /**
         * Adds to the value of this field in a copy of this Partial wrapping
         * within this field if the maximum value is reached.
         * <p>
         * The value will be added to this field. If the value is too large to be
         * added solely to this field then it wraps within this field.
         * Other fields are unaffected.
         * <p>
         * For example,
         * <code>2004-12-20</code> addWrapField one month returns <code>2004-01-20</code>.
         * <p>
         * The Partial attached to this property is unchanged by this call.
         * Instead, a new instance is returned.
         * 
         * @param valueToAdd  the value to add to the field in the copy
         * @return a copy of the Partial with the field value changed
         * @throws IllegalArgumentException if the value isn't valid
         */
        @SuppressWarnings("index:argument.type.incompatible")
	// Result of partial/period inheritance
        // iFieldIndex cannot be annotated as an index for newValues as
        // newValues does not exist at the time of initialization of
        // iFieldIndex. The Index Checker does not currently handle
        // list like objects.
        public Partial addWrapFieldToCopy(int valueToAdd) {
            int[] newValues = iPartial.getValues();
            newValues = getField().addWrapField(iPartial, iFieldIndex, newValues, valueToAdd);
            return new Partial(iPartial, newValues);
        }

        //-----------------------------------------------------------------------
        /**
         * Sets this field in a copy of the Partial.
         * <p>
         * The Partial attached to this property is unchanged by this call.
         * Instead, a new instance is returned.
         * 
         * @param value  the value to set the field in the copy to
         * @return a copy of the Partial with the field value changed
         * @throws IllegalArgumentException if the value isn't valid
         */
        @SuppressWarnings("index:argument.type.incompatible")
	// Result of partial/period inheritance
        // iFieldIndex cannot be annotated as an index for newValues as
        // newValues does not exist at the time of initialization of
        // iFieldIndex. The Index Checker does not currently handle
        // list like objects.
        public Partial setCopy(int value) {
            int[] newValues = iPartial.getValues();
            newValues = getField().set(iPartial, iFieldIndex, newValues, value);
            return new Partial(iPartial, newValues);
        }

        /**
         * Sets this field in a copy of the Partial to a parsed text value.
         * <p>
         * The Partial attached to this property is unchanged by this call.
         * Instead, a new instance is returned.
         * 
         * @param text  the text value to set
         * @param locale  optional locale to use for selecting a text symbol
         * @return a copy of the Partial with the field value changed
         * @throws IllegalArgumentException if the text value isn't valid
         */
        @SuppressWarnings("index:argument.type.incompatible")
	// Result of partial/period inheritance
        // iFieldIndex cannot be annotated as an index for newValues as
        // newValues does not exist at the time of initialization of
        // iFieldIndex. The Index Checker does not currently handle
        // list like objects.
        public Partial setCopy(String text, Locale locale) {
            int[] newValues = iPartial.getValues();
            newValues = getField().set(iPartial, iFieldIndex, newValues, text, locale);
            return new Partial(iPartial, newValues);
        }

        /**
         * Sets this field in a copy of the Partial to a parsed text value.
         * <p>
         * The Partial attached to this property is unchanged by this call.
         * Instead, a new instance is returned.
         * 
         * @param text  the text value to set
         * @return a copy of the Partial with the field value changed
         * @throws IllegalArgumentException if the text value isn't valid
         */
        public Partial setCopy(String text) {
            return setCopy(text, null);
        }

        //-----------------------------------------------------------------------
        /**
         * Returns a new Partial with this field set to the maximum value
         * for this field.
         * <p>
         * The Partial attached to this property is unchanged by this call.
         *
         * @return a copy of the Partial with this field set to its maximum
         * @since 1.2
         */
        public Partial withMaximumValue() {
            return setCopy(getMaximumValue());
        }

        /**
         * Returns a new Partial with this field set to the minimum value
         * for this field.
         * <p>
         * The Partial attached to this property is unchanged by this call.
         *
         * @return a copy of the Partial with this field set to its minimum
         * @since 1.2
         */
        public Partial withMinimumValue() {
            return setCopy(getMinimumValue());
        }
    }

}<|MERGE_RESOLUTION|>--- conflicted
+++ resolved
@@ -540,11 +540,8 @@
      * @return a copy of this instance with the field removed
      */
     @SuppressWarnings({"index:argument.type.incompatible", "index:array.length.negative"})
-<<<<<<< HEAD
     // Index arithmetic
-=======
     // Result of partial/period inheritance
->>>>>>> 4e262b2b
     // If the size of this Partial is 0, then the method will not work.
     // Otherwise, size varies but cannot be guaranteed to be non-zero,
     // and so cannot be annotated.
